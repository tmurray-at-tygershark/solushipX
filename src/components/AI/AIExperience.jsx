import React, { useState, useEffect, useRef } from 'react';
import { motion, AnimatePresence } from 'framer-motion';
import {
    Box,
    Typography,
    IconButton,
    TextField,
    Paper,
    Avatar,
    List,
    ListItem,
    ListItemText,
    Chip,
    CircularProgress,
    Tooltip,
    Fade,
    Autocomplete
} from '@mui/material';
import { styled } from '@mui/material/styles';
import SendIcon from '@mui/icons-material/Send';
import CloseIcon from '@mui/icons-material/Close';
import LocalShippingIcon from '@mui/icons-material/LocalShipping';
import LocationOnIcon from '@mui/icons-material/LocationOn';
import PersonIcon from '@mui/icons-material/Person';
import { doc, getDoc, collection, query, where, getDocs } from 'firebase/firestore';
import { db } from '../../firebase';
import { getAuth } from 'firebase/auth';
import { analyzeText, getResponseForAnalysis } from '../../utils/sentimentAnalyzer';

// Styled components
const StyledPaper = styled(Paper)(({ theme }) => ({
    position: 'fixed',
    top: 0,
    left: 0,
    right: 0,
    bottom: 0,
    zIndex: 1300,
    display: 'flex',
    flexDirection: 'column',
    background: 'linear-gradient(145deg, #f5f7ff 0%, #ffffff 100%)',
    borderRadius: 0,
}));

const MessageInput = styled(TextField)(({ theme }) => ({
    '& .MuiOutlinedInput-root': {
        borderRadius: 30,
        backgroundColor: '#ffffff',
        boxShadow: '0 2px 12px rgba(0,0,0,0.05)',
        '&:hover': {
            boxShadow: '0 4px 20px rgba(0,0,0,0.1)',
        },
    },
}));

const MessageBubble = styled(Box)(({ theme, isUser }) => ({
    maxWidth: '70%',
    padding: theme.spacing(1.5, 2),
    borderRadius: 20,
    marginBottom: theme.spacing(1),
    backgroundColor: isUser ? theme.palette.primary.main : '#f5f7ff',
    color: isUser ? '#fff' : theme.palette.text.primary,
    alignSelf: isUser ? 'flex-end' : 'flex-start',
    boxShadow: '0 2px 8px rgba(0,0,0,0.05)',
}));

const SuggestionChip = styled(Chip)(({ theme }) => ({
    margin: theme.spacing(0.5),
    backgroundColor: theme.palette.background.paper,
    border: '1px solid rgba(0,0,0,0.1)',
    '&:hover': {
        backgroundColor: theme.palette.primary.light,
        color: theme.palette.primary.contrastText,
    },
}));

const AIExperience = ({ open, onClose, onSend, messages = [] }) => {
    const [message, setMessage] = useState('');
    const messagesEndRef = useRef(null);
    const auth = getAuth();
    const [companyAddresses, setCompanyAddresses] = useState([]);
    const [loading, setLoading] = useState(false);
    const [error, setError] = useState(null);
    const [showAddressSuggestions, setShowAddressSuggestions] = useState(false);
    // Create a local copy of messages that we can update
    const [localMessages, setLocalMessages] = useState([]);
    const [conversationHistory, setConversationHistory] = useState([]);
    const [isTyping, setIsTyping] = useState(false);
    const [suggestedResponses, setSuggestedResponses] = useState([]);
    const [userPreferences, setUserPreferences] = useState({
        preferredAddressFormat: 'detailed',
        preferredTimeFormat: '24h',
        language: 'en'
    });
    const [conversationContext, setConversationContext] = useState({
        hasGreeted: false,
        lastQuestion: null,
        shipmentType: null,
        pendingQuestion: null
    });
    const [customers, setCustomers] = useState([]);
    const [selectedCustomer, setSelectedCustomer] = useState(null);
    const [customerAddresses, setCustomerAddresses] = useState([]);
    const [showCustomerSearch, setShowCustomerSearch] = useState(false);
    const [customerSearchQuery, setCustomerSearchQuery] = useState('');
    const [filteredCustomers, setFilteredCustomers] = useState([]);
    const [isLoadingCustomers, setIsLoadingCustomers] = useState(false);
    const [customerError, setCustomerError] = useState(null);

    // Sync local messages with prop messages only on initial mount
    useEffect(() => {
        if (localMessages.length === 0) {
            setLocalMessages(messages);
        }
    }, [messages]);

    // Initialize shipment data state
    const [shipmentData, setShipmentData] = useState({
        bookingReferenceNumber: `shipment ${Math.floor(Math.random() * 1000)}`,
        bookingReferenceNumberType: "Shipment",
        shipmentBillType: "DefaultLogisticsPlus",
        shipmentDate: new Date().toISOString().split('T')[0],
        pickupWindow: {
            earliest: "09:00",
            latest: "17:00"
        },
        deliveryWindow: {
            earliest: "09:00",
            latest: "17:00"
        },
        fromAddress: {
            company: "",
            street: "",
            street2: "",
            postalCode: "",
            city: "",
            state: "",
            country: "US",
            contactName: "",
            contactPhone: "",
            contactEmail: "",
            specialInstructions: "none"
        },
        toAddress: {
            company: "",
            street: "",
            street2: "",
            postalCode: "",
            city: "",
            state: "",
            country: "US",
            contactName: "",
            contactPhone: "",
            contactEmail: "",
            specialInstructions: "none"
        },
        items: [
            {
                name: "Package",
                weight: 1,
                length: 12,
                width: 12,
                height: 12,
                quantity: 1,
                freightClass: "50",
                value: 0,
                stackable: false
            }
        ]
    });

    // Track conversation state
    const [currentField, setCurrentField] = useState('intro');

    // Ensure intro stage is set on component mount
    useEffect(() => {
        setCurrentField('intro');
        console.log('STAGE: intro - Initial stage - What are you shipping today?');
        console.log('Current Stage:', getCurrentStateDescription());
        console.log('Current Field:', currentField);
    }, []);

    // Add effect to track when address suggestions appear
    useEffect(() => {
        if (showAddressSuggestions && currentField === 'shipfrom') {
            console.log('STAGE: shipfrom - Collecting pickup address information');
        }
    }, [showAddressSuggestions, currentField]);

    // Add effect to track when customer search appears
    useEffect(() => {
        if (showCustomerSearch && currentField === 'shipto') {
            console.log('STAGE: shipto - Collecting delivery address information');
        }
    }, [showCustomerSearch, currentField]);

    // Fetch company addresses when component mounts
    useEffect(() => {
        const fetchCompanyAddresses = async () => {
            if (!auth.currentUser) return;

            try {
                setLoading(true);
                console.log('Fetching company addresses...');

                // First, fetch the user's data from the users collection
                const userDoc = await getDoc(doc(db, 'users', auth.currentUser.uid));
                if (!userDoc.exists()) {
                    console.log('User document not found');
                    setError('User data not found. Please contact support.');
                    setLoading(false);
                    return;
                }

                const userData = userDoc.data();
                console.log('User data:', userData);

                if (!userData.connectedCompanies?.companies || userData.connectedCompanies.companies.length === 0) {
                    console.log('No connected companies found for user');
                    setError('No company associated with this account. Please contact support.');
                    setLoading(false);
                    return;
                }

                // Get the first company ID from the companies array
                const companyId = userData.connectedCompanies.companies[0];
                console.log('Using company ID:', companyId);

                // Try to find the company by companyID field
                const companiesRef = collection(db, 'companies');
                const q = query(companiesRef, where('companyID', '==', companyId));
                const querySnapshot = await getDocs(q);

                if (querySnapshot.empty) {
                    console.log('No company found with companyID:', companyId);
                    setError('Company data not found. Please contact support.');
                    setLoading(false);
                    return;
                }

                const companyDoc = querySnapshot.docs[0];
                const data = companyDoc.data();
                console.log('Company data:', data);

                // Set company addresses
                const shipFromAddresses = data.shipFromAddresses || [];
                setCompanyAddresses(shipFromAddresses);
                console.log('Company addresses loaded:', shipFromAddresses);
            } catch (err) {
                console.error('Error fetching company addresses:', err);
                setError('Failed to load company addresses. Please try again or contact support.');
            } finally {
                setLoading(false);
            }
        };

        fetchCompanyAddresses();
    }, [auth.currentUser]);

    // Auto-scroll to the bottom of messages
    useEffect(() => {
        messagesEndRef.current?.scrollIntoView({ behavior: 'smooth' });
    }, [messages]);

    // Handle sending messages
    const handleSend = () => {
        if (message.trim()) {
            // Send message to parent component
            onSend(message);

            // Create user message object
            const userMessage = {
                id: Date.now(),
                text: message,
                sender: 'user'
            };

            // Always add the user message to the local state first
            setLocalMessages(prevMessages => [...prevMessages, userMessage]);

            // Check if this is a greeting and handle specially
            const lowerMsg = message.toLowerCase().trim();
            if (lowerMsg === 'hello' ||
                lowerMsg === 'hi' ||
                lowerMsg === 'hey' ||
                lowerMsg.includes('hello') ||
                lowerMsg.includes('hi there') ||
                lowerMsg.includes('hey there')) {

                // Create greeting response - match a friendly tone
                const greetingResponse = {
                    id: Date.now() + 1,
                    text: "Hi there! I'm here to help with your shipment. What can I do for you?",
                    sender: 'assistant'
                };

                // Add the greeting response to our local messages
                setLocalMessages(prevMessages => [...prevMessages, greetingResponse]);

                // Don't process further for greetings, but don't modify current state either
                setMessage('');
                return;
            }

            // Process the message to update shipment data
            processUserMessage(message);

            // Clear input field
            setMessage('');
        }
    };

    // Process user message
    const processUserMessage = async (message) => {
        const msg = message.toLowerCase();

        // Add to conversation history
        setConversationContext(prev => ({
            ...prev,
            lastQuestion: currentField
        }));

        // Show typing indicator
        setIsTyping(true);

        try {
            // Simulate AI thinking time
            await new Promise(resolve => setTimeout(resolve, 800));

            // Handle greetings with context awareness
            if (isGreeting(msg)) {
                const greetingResponse = generateGreetingResponse();
                addAssistantMessage(greetingResponse);
                setIsTyping(false);
                return;
            }

            // If this is the first response about what's being shipped
            if (currentField === 'intro' && !msg.includes('hello') && !msg.includes('hi')) {
                setShipmentData(prev => ({
                    ...prev,
                    items: [
                        {
                            ...prev.items[0],
                            name: message
                        }
                    ]
                }));

                // Store shipment type in context
                setConversationContext(prev => ({
                    ...prev,
                    shipmentType: message
                }));

                // Show address suggestions immediately when we know what's being shipped
                if (companyAddresses && companyAddresses.length > 0) {
                    setShowAddressSuggestions(true);
                    setShowCustomerSearch(false);
                    const response = "Great! I'll help you ship " + message + ". I see you have some saved addresses. Would you like to use one of these for the pickup location?";
                    addAssistantMessage(response);
                    setCurrentField('shipfrom');
                } else {
                    const response = "Great! I'll help you ship " + message + ". What company or person is sending this?";
                    addAssistantMessage(response);
                    setCurrentField('shipfrom');
                }
                setIsTyping(false);
                return;
            }

            // Handle destination input
            if (currentField === 'shipto') {
                // Hide address suggestions and show customer search
                setShowAddressSuggestions(false);
                setShowCustomerSearch(true);
                setCurrentField('shipto');

                // Update shipment data with destination company
                setShipmentData(prev => ({
                    ...prev,
                    toAddress: {
                        ...prev.toAddress,
                        company: message
                    }
                }));

                // Fetch and show customer list
                await fetchCustomers();
                addAssistantMessage("Please search and select a customer from the list.");
                setIsTyping(false);
                return;
            }

            // Handle manual destination address input if no customer is selected
            if (currentField === 'shipto') {
                setShipmentData(prev => ({
                    ...prev,
                    toAddress: {
                        ...prev.toAddress,
                        company: message
                    }
                }));
                setCurrentField('shipto');
                addAssistantMessage("What's the street address for delivery?");
                setIsTyping(false);
                return;
            }

            // Rest of the existing message processing logic...
        } catch (error) {
            console.error('Error processing message:', error);
            addAssistantMessage("I apologize, but I encountered an error processing your request. Please try again.");
        } finally {
            setIsTyping(false);
        }
    };

    // Handle shipping from address selection
    const handleShipFromAddress = (address) => {
        // Check if the address is complete
        const isAddressComplete = address.company &&
            address.street &&
            address.city &&
            address.state &&
            address.postalCode;

        // Ensure we have a complete address with all fields
        const completeAddress = {
            ...address,
            country: address.country || 'CA'
        };

        // Handle incomplete address differently
        if (!isAddressComplete) {
            // Format what we have of the address
            const addressSummary = `
Company: ${completeAddress.company || 'N/A'}
${completeAddress.street ? `Street: ${completeAddress.street}` : ''}
${completeAddress.city ? `City: ${completeAddress.city}` : ''}
${completeAddress.state ? `State/Province: ${completeAddress.state}` : ''}
${completeAddress.postalCode ? `Postal Code: ${completeAddress.postalCode}` : ''}
Country: ${completeAddress.country}
            `.trim();

            // First send the user selection message to the parent with full address details
            const userText = `I'll use this address:\n\n${addressSummary}`;
            onSend(userText);

            // Create message objects for our local state
            const userMessage = {
                id: Date.now(),
                text: userText,
                sender: 'user'
            };

            const incompleteAddressMessage = {
                id: Date.now() + 1,
                text: `I see you've selected an address, but I need a complete address. What's the street address?`,
                sender: 'assistant'
            };

            // Update our local messages
            setLocalMessages([
                ...localMessages,
                userMessage,
                incompleteAddressMessage
            ]);

            // Set the current field to collect street address
            setCurrentField('shipfrom');
            setShowAddressSuggestions(false);
            setMessage('');
            return;
        }

<<<<<<< HEAD
        // Add the address type to the address object
        const addressWithType = {
            ...completeAddress,
            type: 'origin'
        };

        // Update the fromAddress in shipment data
        setShipmentData(prev => ({
            ...prev,
            fromAddress: {
                company: addressWithType.company,
                street: addressWithType.street,
                street2: addressWithType.street2 || '',
                city: addressWithType.city,
                state: addressWithType.state,
                postalCode: addressWithType.postalCode,
                country: addressWithType.country,
                contactName: addressWithType.contactName || '',
                contactPhone: addressWithType.contactPhone || '',
                contactEmail: addressWithType.contactEmail || '',
                specialInstructions: addressWithType.specialInstructions || 'none'
            }
        }));

        // Format the complete address with clear structure
        const formattedAddress = `
${addressWithType.company}
Street: ${addressWithType.street}${addressWithType.street2 ? `, ${addressWithType.street2}` : ''}
City: ${addressWithType.city}
State/Province: ${addressWithType.state}
Postal Code: ${addressWithType.postalCode}
Country: ${addressWithType.country}
${addressWithType.contactName ? `Contact: ${addressWithType.contactName}` : ''}
${addressWithType.contactPhone ? `Phone: ${addressWithType.contactPhone}` : ''}
        `.trim();
=======
        // Determine if this is an origin or destination address based on current field
        // If we have a selectedCustomer, this is definitely a destination address
        if (currentField === 'destination' || showCustomerSearch || selectedCustomer) {
            // This is a destination address
            setShipmentData(prev => ({
                ...prev,
                toAddress: {
                    company: completeAddress.company,
                    street: completeAddress.street,
                    street2: completeAddress.street2 || '',
                    city: completeAddress.city,
                    state: completeAddress.state,
                    postalCode: completeAddress.postalCode,
                    country: completeAddress.country,
                    contactName: completeAddress.contactName || '',
                    contactPhone: completeAddress.contactPhone || '',
                    contactEmail: completeAddress.contactEmail || '',
                    specialInstructions: completeAddress.specialInstructions || 'none'
                }
            }));

            // Format the complete address with clear structure
            const formattedAddress = `
Company: ${completeAddress.company}
Street: ${completeAddress.street}${completeAddress.street2 ? `, ${completeAddress.street2}` : ''}
City: ${completeAddress.city}
State/Province: ${completeAddress.state}
Postal Code: ${completeAddress.postalCode}
Country: ${completeAddress.country}
${completeAddress.contactName ? `Contact: ${completeAddress.contactName}` : ''}
${completeAddress.contactPhone ? `Phone: ${completeAddress.contactPhone}` : ''}
            `.trim();
>>>>>>> bed80203

            // Send the user selection message to the parent with full address details
            const userText = `I'll use this delivery address:\n\n${formattedAddress}`;
            onSend(userText);

            // Create message objects for our local state
            const userMessage = {
                id: Date.now(),
                text: userText,
                sender: 'user'
            };

            const confirmationMessage = {
                id: Date.now() + 1,
                text: `Perfect! I've got your complete destination address. Now, let's move on to package details.`,
                sender: 'assistant'
            };

<<<<<<< HEAD
        // Move to destination selection
        const followUpMessage = {
            id: Date.now() + 2,
            text: "Now, let's find the destination. Please search for a customer to deliver to.",
            sender: 'assistant'
        };

        // Update our local messages with all three new messages
        setLocalMessages(prevMessages => [
            ...prevMessages,
            userMessage,
            confirmationMessage,
            followUpMessage
        ]);

        // Hide address suggestions and show customer search
        setShowAddressSuggestions(false);
        setShowCustomerSearch(true);
        setCurrentField('shipto');
        fetchCustomers();
        setMessage('');
=======
            const packageDetailsMessage = {
                id: Date.now() + 2,
                text: "What's the weight of your package in pounds?",
                sender: 'assistant'
            };

            // Update our local messages with all three new messages
            setLocalMessages([
                ...localMessages,
                userMessage,
                confirmationMessage,
                packageDetailsMessage
            ]);

            // Move to package details
            setCurrentField('packageWeight');
            setShowAddressSuggestions(false);
            setShowCustomerSearch(false);
        } else {
            // This is an origin address
            setShipmentData(prev => ({
                ...prev,
                fromAddress: {
                    company: completeAddress.company,
                    street: completeAddress.street,
                    street2: completeAddress.street2 || '',
                    city: completeAddress.city,
                    state: completeAddress.state,
                    postalCode: completeAddress.postalCode,
                    country: completeAddress.country,
                    contactName: completeAddress.contactName || '',
                    contactPhone: completeAddress.contactPhone || '',
                    contactEmail: completeAddress.contactEmail || '',
                    specialInstructions: completeAddress.specialInstructions || 'none'
                }
            }));

            // Format the complete address with clear structure
            const formattedAddress = `
Company: ${completeAddress.company}
Street: ${completeAddress.street}${completeAddress.street2 ? `, ${completeAddress.street2}` : ''}
City: ${completeAddress.city}
State/Province: ${completeAddress.state}
Postal Code: ${completeAddress.postalCode}
Country: ${completeAddress.country}
${completeAddress.contactName ? `Contact: ${completeAddress.contactName}` : ''}
${completeAddress.contactPhone ? `Phone: ${completeAddress.contactPhone}` : ''}
            `.trim();

            // Send the user selection message to the parent with full address details
            const userText = `I'll use this pickup address:\n\n${formattedAddress}`;
            onSend(userText);

            // Create message objects for our local state
            const userMessage = {
                id: Date.now(),
                text: userText,
                sender: 'user'
            };

            const confirmationMessage = {
                id: Date.now() + 1,
                text: `Perfect! I've got your complete origin address. Now, let's find the destination. Please search for a customer to deliver to.`,
                sender: 'assistant'
            };

            // Update our local messages with all three new messages
            setLocalMessages([
                ...localMessages,
                userMessage,
                confirmationMessage
            ]);

            // Hide address suggestions and show customer search
            setShowAddressSuggestions(false);
            setShowCustomerSearch(true);
            setCurrentField('destination');

            // Fetch customers for search
            fetchCustomers();
        }

        setMessage(''); // Clear input field
>>>>>>> bed80203
    };

    // Handle shipping to address selection
    const handleShipToAddress = (address) => {
        console.log('Selected destination address:', address);

        // Check if the address is complete
        const isAddressComplete = address.street &&
            address.city &&
            address.state &&
            (address.zip || address.postalCode); // Check for either zip or postalCode

        console.log('Address completeness check:', {
            hasStreet: !!address.street,
            hasCity: !!address.city,
            hasState: !!address.state,
            hasZip: !!address.zip,
            hasPostalCode: !!address.postalCode,
            isComplete: isAddressComplete
        });

        // Ensure we have a complete address with all fields
        const completeAddress = {
            ...address,
            company: selectedCustomer?.name || address.company, // Use customer name as company
            country: address.country || 'US',
            postalCode: address.zip || address.postalCode, // Use either zip or postalCode
            street2: address.street2 || '', // Include street2 if present
            attention: address.attention || '' // Include attention if present
        };

        // Handle incomplete address differently
        if (!isAddressComplete) {
            // Format what we have of the address
            const addressSummary = `
Company: ${completeAddress.company || 'N/A'}
${completeAddress.street ? `Street: ${completeAddress.street}` : ''}
${completeAddress.street2 ? `Street 2: ${completeAddress.street2}` : ''}
${completeAddress.city ? `City: ${completeAddress.city}` : ''}
${completeAddress.state ? `State/Province: ${completeAddress.state}` : ''}
${completeAddress.postalCode ? `Postal Code: ${completeAddress.postalCode}` : ''}
Country: ${completeAddress.country}
${completeAddress.attention ? `Attention: ${completeAddress.attention}` : ''}
            `.trim();

            // First send the user selection message to the parent with full address details
            const userText = `I'll use this address:\n\n${addressSummary}`;
            onSend(userText);

            // Create message objects for our local state
            const userMessage = {
                id: Date.now(),
                text: userText,
                sender: 'user'
            };

            const incompleteAddressMessage = {
                id: Date.now() + 1,
                text: `I see you've selected an address for ${completeAddress.company}, but I need a complete address. What's the street address?`,
                sender: 'assistant'
            };

            // Update our local messages
            setLocalMessages([
                ...localMessages,
                userMessage,
                incompleteAddressMessage
            ]);

            // Set the current field to collect street address
            setCurrentField('shipto');
            setShowAddressSuggestions(false);
            setMessage('');
            return;
        }

        // Add the address type to the address object
        const addressWithType = {
            ...completeAddress,
            type: 'destination'
        };

        // Update the toAddress in shipment data
        setShipmentData(prev => ({
            ...prev,
            toAddress: {
                company: addressWithType.company,
                street: addressWithType.street,
                street2: addressWithType.street2 || '',
                city: addressWithType.city,
                state: addressWithType.state,
                postalCode: addressWithType.postalCode,
                country: addressWithType.country,
                contactName: addressWithType.attention || '', // Use attention as contact name
                contactPhone: addressWithType.contactPhone || '',
                contactEmail: addressWithType.contactEmail || '',
                specialInstructions: addressWithType.specialInstructions || 'none'
            }
        }));

        // Format the complete address with clear structure
        const formattedAddress = `
${addressWithType.company}
Street: ${addressWithType.street}${addressWithType.street2 ? `, ${addressWithType.street2}` : ''}
City: ${addressWithType.city}
State/Province: ${addressWithType.state}
Postal Code: ${addressWithType.postalCode}
Country: ${addressWithType.country}
${addressWithType.attention ? `Attention: ${addressWithType.attention}` : ''}
${addressWithType.specialInstructions ? `Special Instructions: ${addressWithType.specialInstructions}` : ''}
        `.trim();

        // Send the user selection message to the parent with full address details
        const userText = `I'll use this delivery address:\n\n${formattedAddress}`;
        onSend(userText);

<<<<<<< HEAD
        // Create message objects for our local state
        const userMessage = {
            id: Date.now(),
            text: userText,
            sender: 'user'
        };

        const confirmationMessage = {
            id: Date.now() + 1,
            text: `Perfect! I've got the complete delivery address:\n\n${formattedAddress}`,
            sender: 'assistant'
        };
=======
            // Analyze message for sentiment and greetings
            const analysis = analyzeText(msg);

            // If it's a greeting, acknowledge it but continue with the current context
            if (analysis.isGreeting) {
                const greetingResponse = getResponseForAnalysis(analysis);

                // If we're in the middle of a conversation, add context to the greeting
                if (currentField !== 'intro') {
                    const stateDescription = getCurrentStateDescription();
                    const continuationPrompt = getNextPrompt();
                    const combinedResponse = `${greetingResponse} ${stateDescription} ${continuationPrompt}`;
                    addAssistantMessage(combinedResponse);
                } else {
                    // If this is the start of the conversation, just use the greeting
                    addAssistantMessage(greetingResponse);
                }

                setIsTyping(false);
                return;
            }

            // If this is the first response about what's being shipped
            if (currentField === 'intro' && !analysis.isGreeting) {
                setShipmentData(prev => ({
                    ...prev,
                    items: [
                        {
                            ...prev.items[0],
                            name: message
                        }
                    ]
                }));
>>>>>>> bed80203

        // Move to package details
        const followUpMessage = {
            id: Date.now() + 2,
            text: "Great! Now let's get the package details. What's the weight of your package in pounds?",
            sender: 'assistant'
        };

<<<<<<< HEAD
        // Update our local messages with all three new messages
        setLocalMessages(prevMessages => [
            ...prevMessages,
            userMessage,
            confirmationMessage,
            followUpMessage
        ]);

        // Hide address suggestions and move to package details
        setShowAddressSuggestions(false);
        setCurrentField('packages');
        setMessage('');
    };

    // Handle address selection based on current field
    const handleAddressSelect = (address) => {
        if (currentField === 'shipfrom') {
            handleShipFromAddress(address);
        } else if (currentField === 'shipto') {
            handleShipToAddress(address);
        }
    };
=======
                // Show address suggestions immediately when we know what's being shipped
                if (companyAddresses && companyAddresses.length > 0) {
                    setShowAddressSuggestions(true);
                    setShowCustomerSearch(false);
                    const response = `Great! I'll help you ship ${message}. I see you have some saved addresses. Would you like to use one of these for the pickup location?`;
                    addAssistantMessage(response);
                } else {
                    const response = `Great! I'll help you ship ${message}. What company or person is sending this?`;
                    addAssistantMessage(response);
                    setCurrentField('fromCompany');
                }
                setIsTyping(false);
                return;
            }

            // Handle destination input
            if (currentField === 'destination' || msg.includes('customer') || showAddressSuggestions) {
                // Hide address suggestions and show customer search
                setShowAddressSuggestions(false);
                setShowCustomerSearch(true);

                // Update shipment data with destination company if provided
                if (message && !msg.includes('customer')) {
                    setShipmentData(prev => ({
                        ...prev,
                        toAddress: {
                            ...prev.toAddress,
                            company: message
                        }
                    }));
                }
>>>>>>> bed80203

    // Handle customer selection
    const handleCustomerSelect = (customer) => {
        setSelectedCustomer(customer);

        // Get all addresses for the customer
        const customerAddresses = customer.addresses || [];
        setCustomerAddresses(customerAddresses);

        // Update shipment data with destination company
        setShipmentData(prev => ({
            ...prev,
            toAddress: {
                ...prev.toAddress,
                company: customer.name,
                contactName: customer.contacts?.[0]?.name || '',
                contactPhone: customer.contacts?.[0]?.phone || '',
                contactEmail: customer.contacts?.[0]?.email || ''
            }
        }));

        // Update all states in a single batch to prevent race conditions
        const updates = () => {
            // First set the current field
            setCurrentField('shipto');

            // Then update UI states
            setShowCustomerSearch(false);
            setShowAddressSuggestions(true);
        };

        // Execute updates
        updates();

        // Add a message to confirm customer selection and prompt for address selection
        const userMessage = {
            id: Date.now(),
            text: `Selected customer: ${customer.name}`,
            sender: 'user'
        };

        const assistantMessage = {
            id: Date.now() + 1,
            text: `Great! I see ${customer.name} has ${customerAddresses.length} saved address${customerAddresses.length === 1 ? '' : 'es'}. Please select the specific delivery address from the options below.`,
            sender: 'assistant'
        };

        setLocalMessages(prevMessages => [...prevMessages, userMessage, assistantMessage]);
    };

    // Get current state description
    const getCurrentStateDescription = () => {
        switch (currentField) {
            case 'intro':
                return "We're just starting to create your shipment.";
            case 'shipfrom':
                return "We're collecting information about the pickup address.";
            case 'shipto':
                return "We're collecting information about the delivery address.";
            case 'packages':
                return "We're collecting information about your package.";
            case 'complete':
                return "We've collected all the necessary information for your shipment.";
            default:
                return "We're setting up your shipment.";
        }
    };

    // Helper functions for enhanced NLP
    const isGreeting = (msg) => {
        const greetingPatterns = [
            /^hi\b/i, /^hello\b/i, /^hey\b/i, /^good\s*(morning|afternoon|evening)\b/i,
            /^greetings\b/i, /^howdy\b/i, /^yo\b/i, /^sup\b/i
        ];
        return greetingPatterns.some(pattern => pattern.test(msg));
    };

    const isConfused = (msg) => {
        const confusionPatterns = [
            /confus/i, /not clear/i, /unclear/i, /don'?t understand/i,
            /what do you mean/i, /huh\b/i, /what\?/i, /i don'?t get it/i,
            /can you explain/i, /i'm lost/i, /lost\b/i
        ];
        return confusionPatterns.some(pattern => pattern.test(msg));
    };

    const isHelpRequest = (msg) => {
        const helpPatterns = [
            /help\b/i, /assist/i, /support\b/i, /guide\b/i, /how do i/i,
            /can you help/i, /i need help/i, /instructions/i, /tutorial/i
        ];
        return helpPatterns.some(pattern => pattern.test(msg));
    };

    const isAddressChangeRequest = (msg) => {
        const addressChangePatterns = [
            /change.*(origin|from|my address)/i,
            /update.*(origin|from|my address)/i,
            /different.*(origin|from|my address)/i,
            /wrong.*(origin|from|my address)/i,
            /modify.*(origin|from|my address)/i
        ];
        return addressChangePatterns.some(pattern => pattern.test(msg));
    };

    const isShippingCostQuestion = (msg) => {
        const shippingCostPatterns = [
            /ship.*(cost|price|rate|how much|estimate)/i,
            /how much.*ship/i, /cost.*ship/i, /price.*ship/i,
            /rate.*ship/i, /estimate.*ship/i, /shipping.*cost/i
        ];
        return shippingCostPatterns.some(pattern => pattern.test(msg));
    };

    // Handle address change request
    const handleAddressChangeRequest = () => {
        setCurrentField('fromCompany'); // Reset to origin address collection
        // Show address suggestions again
        if (companyAddresses && companyAddresses.length > 0) {
            setShowAddressSuggestions(true);

            const changeAddressResponse = {
                id: Date.now() + 1,
                text: "Sure, please select a different origin address from your saved addresses.",
                sender: 'assistant'
            };

            setLocalMessages(prevMessages => [...prevMessages, changeAddressResponse]);
        } else {
            const noAddressesResponse = {
                id: Date.now() + 1,
                text: "I don't see any saved addresses in your account. Please contact support to add addresses to your profile.",
                sender: 'assistant'
            };

            setLocalMessages(prevMessages => [...prevMessages, noAddressesResponse]);
        }
    };

    // Enhanced greeting response generation
    const generateGreetingResponse = () => {
        if (!conversationContext.hasGreeted) {
            setConversationContext(prev => ({ ...prev, hasGreeted: true }));
            return "Hi there! I'm here to help you create a shipment. To get started, could you tell me what you're shipping today?";
        } else {
            // If we've already greeted, acknowledge but continue the current context
            const continuationPrompt = conversationContext.pendingQuestion || getNextPrompt();
            return `Hello again! Let's continue - ${continuationPrompt}`;
        }
    };

    const generateClarificationResponse = () => {
        const currentState = getCurrentStateDescription();
        return `I apologize for the confusion. Let me clarify where we are in the process: ${currentState}. What would you like me to explain?`;
    };

    const generateHelpResponse = () => {
        return "I'm here to help you create a shipment. I can assist with:\n\n" +
            "• Collecting origin and destination addresses\n" +
            "• Package details (weight, dimensions, quantity)\n" +
            "• Shipping options and rates\n" +
            "• Tracking and delivery information\n\n" +
            "What information would you like to provide first?";
    };

    const generateShippingCostResponse = () => {
        return "To provide accurate shipping costs, I'll need some information about your shipment first. " +
            "Let's start with the origin and destination addresses, then package details. Would you like to begin?";
    };

    // Helper function to add assistant message
    const addAssistantMessage = (text) => {
        // Get the current stage description
        const currentStage = getCurrentStateDescription();

        // Log the current stage to console
        console.log('Current Stage:', currentStage);
        console.log('Current Field:', currentField);

        const assistantMessage = {
            id: Date.now() + 1,
            text: text,
            sender: 'assistant'
        };

        setLocalMessages(prevMessages => [...prevMessages, assistantMessage]);

        // Add to conversation history
        setConversationHistory(prev => [...prev, { role: 'assistant', content: text }]);

        // Generate suggested responses based on current state
        generateSuggestedResponses();
    };

    // Generate suggested responses based on current state
    const generateSuggestedResponses = () => {
        const suggestions = [];
        const shipmentType = conversationContext.shipmentType;

        switch (currentField) {
            case 'intro':
                suggestions.push("A package");
                suggestions.push("Documents");
                suggestions.push("Fragile items");
                suggestions.push("Heavy equipment");
                break;
            case 'fromCompany':
                if (companyAddresses && companyAddresses.length > 0) {
                    suggestions.push("Use a saved address");
                }
                suggestions.push("My company");
                suggestions.push("Personal shipment");
                break;
            case 'fromStreet':
                if (companyAddresses && companyAddresses.length > 0) {
                    const recentAddresses = companyAddresses
                        .slice(0, 2)
                        .map(addr => addr.street);
                    suggestions.push(...recentAddresses);
                }
                break;
            case 'packageWeight':
                suggestions.push("1 lb");
                suggestions.push("5 lbs");
                suggestions.push("10 lbs");
                suggestions.push("25+ lbs");
                break;
            // ... add more cases as needed ...
        }

        setSuggestedResponses(suggestions);
    };

    // Process field based on current state
    const processFieldBasedOnCurrentState = (msg) => {
        // ... existing switch statement for currentField ...
    };

    // Get the next prompt based on the current state
    const getNextPrompt = () => {
        const shipmentType = conversationContext.shipmentType;

        switch (currentField) {
            case 'intro':
                return "What are you shipping today?";
            case 'fromCompany':
                return shipmentType ?
                    `Who will be sending the ${shipmentType}?` :
                    "What company or person is sending this?";
            case 'fromStreet':
                return "What's the pickup street address?";
            case 'fromCity':
                return "Which city will this be picked up from?";
            case 'fromState':
                return "And what state or province is that in?";
            case 'fromPostalCode':
                return "What's the postal code for pickup?";
            case 'fromContactName':
                return "Who should we contact at the pickup location?";
            case 'fromContactPhone':
                return "What's the best phone number to reach them?";
            case 'fromContactEmail':
                return "And their email address for shipping notifications?";
            case 'toCompany':
                return shipmentType ?
                    `Great! Now, who will be receiving the ${shipmentType}?` :
                    "Who will be receiving this shipment?";
            case 'toStreet':
                return "What's the delivery street address?";
            case 'toCity':
                return "What city is the delivery address in?";
            case 'toState':
                return "What state or province?";
            case 'toPostalCode':
                return "What's the postal code for delivery?";
            case 'toContactName':
                return "Who should we contact at the delivery location?";
            case 'toContactPhone':
                return "What's their phone number?";
            case 'toContactEmail':
                return "And their email address?";
            case 'packageWeight':
                return "Now let's get the package details. How much does your package weigh in pounds?";
            case 'packageDimensions':
                return "What are the dimensions of your package in inches? (length x width x height)";
            case 'packageQuantity':
                return "How many packages are you shipping?";
            case 'packageValue':
                return "What's the value of your shipment? (in dollars)";
            case 'complete':
                return `Thank you! I have all the information I need. Here's a summary of your shipment:\n\nFrom: ${shipmentData.fromAddress.company}, ${shipmentData.fromAddress.city}, ${shipmentData.fromAddress.state}\nTo: ${shipmentData.toAddress.company}, ${shipmentData.toAddress.city}, ${shipmentData.toAddress.state}\nPackage: ${shipmentData.items[0].weight} lbs, ${shipmentData.items[0].length}x${shipmentData.items[0].width}x${shipmentData.items[0].height} inches\n\nIs everything correct?`;
            default:
                return "Let's set up your shipment. What are you shipping today?";
        }
    };

    // Handle key press (Enter to send)
    const handleKeyPress = (e) => {
        if (e.key === 'Enter' && !e.shiftKey) {
            e.preventDefault();
            handleSend();
        }
    };

    // Render the address suggestion list
    const renderAddressSuggestions = () => {
        if (!showAddressSuggestions) return null;

        // Use customerAddresses if we're selecting a destination address, otherwise use companyAddresses
        const addressesToShow = currentField === 'shipto' ? customerAddresses : companyAddresses;

        if (addressesToShow.length === 0) return null;

        // Sort addresses to show default addresses first
        const sortedAddresses = [...addressesToShow].sort((a, b) => {
            if (a.isDefault && !b.isDefault) return -1;
            if (b.isDefault && !a.isDefault) return 1;
            return 0;
        });

        return (
            <Box sx={{
                mb: 2,
                width: '100%',
                backgroundColor: 'rgba(106, 70, 193, 0.05)',
                borderRadius: 2,
                p: 2,
                border: '1px solid rgba(106, 70, 193, 0.2)'
            }}>
                <Typography variant="subtitle1" sx={{
                    mb: 2,
                    color: 'primary.main',
                    fontWeight: 'bold',
                    display: 'flex',
                    alignItems: 'center',
                    gap: 1
                }}>
                    <LocationOnIcon sx={{ fontSize: 20 }} />
                    {currentField === 'shipto' ? 'Select a Delivery Address' : 'Select a Pickup Address'}
                </Typography>
                <List sx={{
                    maxHeight: '300px',
                    overflowY: 'auto',
                    '&::-webkit-scrollbar': {
                        width: '8px',
                    },
                    '&::-webkit-scrollbar-track': {
                        background: '#f1f1f1',
                        borderRadius: '4px',
                    },
                    '&::-webkit-scrollbar-thumb': {
                        background: '#888',
                        borderRadius: '4px',
                        '&:hover': {
                            background: '#555',
                        },
                    },
                }}>
                    {sortedAddresses.map((address, index) => (
                        <ListItem
                            key={index}
                            button
                            onClick={() => handleAddressSelect(address)}
                            sx={{
                                border: `1px solid ${address.isDefault ? 'primary.main' : 'rgba(0,0,0,0.1)'}`,
                                borderRadius: 1,
                                mb: 1,
                                '&:hover': {
                                    backgroundColor: 'rgba(106, 70, 193, 0.05)',
                                    boxShadow: '0 2px 8px rgba(0,0,0,0.1)',
                                    borderColor: 'primary.main',
                                    borderWidth: 1
                                },
                                padding: '12px 16px',
                                display: 'block',
                                position: 'relative',
                                cursor: 'pointer',
                                transition: 'all 0.2s ease',
                                backgroundColor: address.isDefault ? 'rgba(106, 70, 193, 0.05)' : 'white'
                            }}
                        >
                            {/* Address summary */}
                            <Box sx={{ display: 'flex', flexDirection: 'column', mb: 0.5 }}>
                                <Typography variant="subtitle1" sx={{
                                    fontWeight: 'bold',
                                    color: 'primary.main',
                                    mb: 0.5,
                                    fontSize: '0.95rem',
                                    display: 'flex',
                                    alignItems: 'center',
                                    gap: 1
                                }}>
                                    {address.company}
                                    {address.isDefault && (
                                        <Chip
                                            size="small"
                                            label="Default"
                                            sx={{
                                                height: '18px',
                                                fontSize: '0.7rem',
                                                backgroundColor: 'primary.light',
                                                color: 'white'
                                            }}
                                        />
                                    )}
                                </Typography>

                                {/* One-line summary of full address */}
                                <Typography variant="body2" sx={{
                                    color: 'text.secondary',
                                    fontSize: '0.85rem',
                                    mb: 0.5
                                }}>
                                    {address.street}{address.street2 ? `, ${address.street2}` : ''}, {address.city}, {address.state} {address.zip}, {address.country || 'CA'}
                                </Typography>
                            </Box>

                            {/* Contact info */}
                            <Box sx={{
                                display: 'flex',
                                alignItems: 'center',
                                flexWrap: 'wrap',
                                gap: '0 10px',
                                fontSize: '0.8rem',
                                color: 'text.secondary'
                            }}>
                                {address.contactName && (
                                    <Typography component="span" variant="body2" sx={{ fontSize: '0.8rem' }}>
                                        Contact: {address.contactName}
                                    </Typography>
                                )}
                                {address.contactPhone && (
                                    <Typography component="span" variant="body2" sx={{ fontSize: '0.8rem' }}>
                                        Phone: {address.contactPhone}
                                    </Typography>
                                )}
                            </Box>
                        </ListItem>
                    ))}
                </List>
            </Box>
        );
    };

    const fetchCustomers = async () => {
        try {
            setIsLoadingCustomers(true);
            setCustomerError(null);
            const currentUser = auth.currentUser;

            if (!currentUser) {
                setCustomerError('User not authenticated');
                return;
            }

            // Get user's data to determine company ID
            const userDoc = await getDoc(doc(db, 'users', currentUser.uid));
            if (!userDoc.exists()) {
                setCustomerError('User data not found');
                return;
            }

            const userData = userDoc.data();
            const companyId = userData.connectedCompanies?.companies?.[0] || userData.companies?.[0];

            if (!companyId) {
                setCustomerError('No company associated with this user');
                return;
            }

            // Fetch customers for the company
            const customersQuery = query(
                collection(db, 'customers'),
                where('companyId', '==', companyId)
            );

            const querySnapshot = await getDocs(customersQuery);

            if (querySnapshot.empty) {
                setCustomerError('No customers found for this company.');
                return;
            }

            const customersData = querySnapshot.docs.map(doc => ({
                id: doc.id,
                ...doc.data()
            }));

            setCustomers(customersData);
            setFilteredCustomers(customersData);
        } catch (err) {
            console.error('Error fetching customers:', err);
            setCustomerError('Failed to load customers. Please try again.');
        } finally {
            setIsLoadingCustomers(false);
        }
    };

    const renderCustomerSearch = () => (
        <Box sx={{ mb: 2 }}>
            <Autocomplete
                options={customers}
                getOptionLabel={(option) => option.name || ''}
                value={selectedCustomer}
                onChange={(event, newValue) => {
                    if (newValue) {
                        handleCustomerSelect(newValue);
                    }
                }}
                renderInput={(params) => (
                    <TextField
                        {...params}
                        label="Search Customers"
                        variant="outlined"
                        fullWidth
                        placeholder="Start typing to search customers..."
                        error={!!customerError}
                        helperText={customerError}
                    />
                )}
                renderOption={(props, option) => (
                    <Box component="li" {...props}>
                        <Box sx={{ display: 'flex', alignItems: 'center', width: '100%' }}>
                            <PersonIcon sx={{ mr: 2, color: 'primary.main' }} />
                            <Box>
                                <Typography variant="subtitle1">{option.name}</Typography>
                                {option.contacts?.[0] && (
                                    <Typography variant="body2" color="textSecondary">
                                        {option.contacts[0].name}
                                    </Typography>
                                )}
                            </Box>
                        </Box>
                    </Box>
                )}
                filterOptions={(options, { inputValue }) => {
                    return options.filter(option =>
                        option.name?.toLowerCase().includes(inputValue.toLowerCase()) ||
                        option.contacts?.some(contact =>
                            contact.name?.toLowerCase().includes(inputValue.toLowerCase()) ||
                            contact.email?.toLowerCase().includes(inputValue.toLowerCase())
                        )
                    );
                }}
                loading={isLoadingCustomers}
                loadingText="Loading customers..."
            />
        </Box>
    );

    return (
        <AnimatePresence>
            {open && (
                <StyledPaper
                    component={motion.div}
                    initial={{ opacity: 0, y: 20 }}
                    animate={{ opacity: 1, y: 0 }}
                    exit={{ opacity: 0, y: 20 }}
                >
                    {/* Header */}
                    <Box sx={{
                        p: 2,
                        display: 'flex',
                        alignItems: 'center',
                        borderBottom: '1px solid rgba(0,0,0,0.05)',
                        background: 'white'
                    }}>
                        <Avatar
                            sx={{
                                background: 'linear-gradient(45deg, #6B46C1, #805AD5)',
                                mr: 2
                            }}
                        >
                            <LocalShippingIcon />
                        </Avatar>
                        <Typography variant="h6" sx={{ flexGrow: 1 }}>
                            SolushipX Assistant
                        </Typography>
                        <IconButton onClick={onClose} size="large">
                            <CloseIcon />
                        </IconButton>
                    </Box>

                    {/* Main Content Area */}
                    <Box sx={{
                        flexGrow: 1,
                        p: 3,
                        display: 'flex',
                        flexDirection: 'column',
                        height: 'calc(100vh - 64px)', // Subtract header height
                        overflow: 'hidden' // Prevent double scrollbars
                    }}>
                        {/* Messages Area */}
                        <Box sx={{
                            flexGrow: 1,
                            mb: 2,
                            overflowY: 'auto',
                            px: 2,
                            display: 'flex',
                            flexDirection: 'column',
                            '&::-webkit-scrollbar': {
                                width: '8px',
                            },
                            '&::-webkit-scrollbar-track': {
                                background: '#f1f1f1',
                                borderRadius: '4px',
                            },
                            '&::-webkit-scrollbar-thumb': {
                                background: '#888',
                                borderRadius: '4px',
                                '&:hover': {
                                    background: '#555',
                                },
                            },
                        }}>
                            {messages.length === 0 ? (
                                // Show initial message if no messages yet
                                <MessageBubble
                                    isUser={false}
                                    component={motion.div}
                                    initial={{ opacity: 0, y: 20 }}
                                    animate={{ opacity: 1, y: 0 }}
                                >
                                    <Typography variant="body1">
                                        {getNextPrompt()}
                                    </Typography>
                                </MessageBubble>
                            ) : (
                                // Show conversation messages
                                localMessages.map((msg, index) => (
                                    <MessageBubble
                                        key={index}
                                        isUser={msg.sender === 'user'}
                                        component={motion.div}
                                        initial={{ opacity: 0, y: 20 }}
                                        animate={{ opacity: 1, y: 0 }}
                                    >
                                        <Typography variant="body1">
                                            {msg.text}
                                        </Typography>
                                    </MessageBubble>
                                ))
                            )}
                            {loading && (
                                <Box sx={{ display: 'flex', justifyContent: 'center', p: 2 }}>
                                    <Typography variant="body2">Loading...</Typography>
                                </Box>
                            )}
                            {error && (
                                <Box sx={{ display: 'flex', justifyContent: 'center', p: 2 }}>
                                    <Typography variant="body2" color="error">{error}</Typography>
                                </Box>
                            )}
                            {/* Typing Indicator */}
                            {isTyping && (
                                <Box sx={{ display: 'flex', alignItems: 'center', mb: 2, ml: 2 }}>
                                    <CircularProgress size={20} sx={{ mr: 1 }} />
                                    <Typography variant="body2" color="text.secondary">
                                        Assistant is typing...
                                    </Typography>
                                </Box>
                            )}
                            <div ref={messagesEndRef} />
                        </Box>

                        {/* Suggested Responses */}
                        {suggestedResponses.length > 0 && (
                            <Box sx={{ mb: 2, display: 'flex', flexWrap: 'wrap', gap: 1 }}>
                                {suggestedResponses.map((suggestion, index) => (
                                    <Chip
                                        key={index}
                                        label={suggestion}
                                        onClick={() => {
                                            setMessage(suggestion);
                                            setSuggestedResponses([]);
                                        }}
                                        sx={{
                                            backgroundColor: 'rgba(106, 70, 193, 0.1)',
                                            '&:hover': {
                                                backgroundColor: 'rgba(106, 70, 193, 0.2)',
                                            }
                                        }}
                                    />
                                ))}
                            </Box>
                        )}

                        {/* Customer Search */}
                        {showCustomerSearch && renderCustomerSearch()}

                        {/* Address Suggestions */}
                        {showAddressSuggestions && renderAddressSuggestions()}

                        {/* Input Area - hide when showing address suggestions and we're at the origin address step */}
                        {!(showAddressSuggestions && (currentField === 'intro' || currentField === 'fromCompany')) && (
                            <Box sx={{
                                display: 'flex',
                                gap: 1,
                                alignItems: 'center',
                                background: 'white',
                                p: 2,
                                borderTop: '1px solid rgba(0,0,0,0.05)'
                            }}>
                                <MessageInput
                                    fullWidth
                                    placeholder="Type your response..."
                                    value={message}
                                    onChange={(e) => setMessage(e.target.value)}
                                    onKeyPress={handleKeyPress}
                                    multiline
                                    maxRows={4}
                                    variant="outlined"
                                    InputProps={{
                                        endAdornment: (
                                            <Tooltip title="Send message">
                                                <IconButton
                                                    onClick={handleSend}
                                                    color="primary"
                                                    sx={{
                                                        background: message ? 'linear-gradient(45deg, #6B46C1, #805AD5)' : 'transparent',
                                                        color: message ? 'white' : 'inherit',
                                                        '&:hover': {
                                                            background: message ? 'linear-gradient(45deg, #805AD5, #6B46C1)' : 'rgba(0,0,0,0.04)'
                                                        }
                                                    }}
                                                >
                                                    <SendIcon />
                                                </IconButton>
                                            </Tooltip>
                                        ),
                                    }}
                                />
                            </Box>
                        )}
                    </Box>
                </StyledPaper>
            )}
        </AnimatePresence>
    );
};

export default AIExperience; <|MERGE_RESOLUTION|>--- conflicted
+++ resolved
@@ -473,66 +473,26 @@
             return;
         }
 
-<<<<<<< HEAD
-        // Add the address type to the address object
-        const addressWithType = {
-            ...completeAddress,
-            type: 'origin'
-        };
-
-        // Update the fromAddress in shipment data
+        // If the address is complete, proceed with setting it as the origin address
         setShipmentData(prev => ({
             ...prev,
             fromAddress: {
-                company: addressWithType.company,
-                street: addressWithType.street,
-                street2: addressWithType.street2 || '',
-                city: addressWithType.city,
-                state: addressWithType.state,
-                postalCode: addressWithType.postalCode,
-                country: addressWithType.country,
-                contactName: addressWithType.contactName || '',
-                contactPhone: addressWithType.contactPhone || '',
-                contactEmail: addressWithType.contactEmail || '',
-                specialInstructions: addressWithType.specialInstructions || 'none'
+                company: completeAddress.company,
+                street: completeAddress.street,
+                street2: completeAddress.street2 || '',
+                city: completeAddress.city,
+                state: completeAddress.state,
+                postalCode: completeAddress.postalCode,
+                country: completeAddress.country,
+                contactName: completeAddress.contactName || '',
+                contactPhone: completeAddress.contactPhone || '',
+                contactEmail: completeAddress.contactEmail || '',
+                specialInstructions: completeAddress.specialInstructions || 'none'
             }
         }));
 
         // Format the complete address with clear structure
         const formattedAddress = `
-${addressWithType.company}
-Street: ${addressWithType.street}${addressWithType.street2 ? `, ${addressWithType.street2}` : ''}
-City: ${addressWithType.city}
-State/Province: ${addressWithType.state}
-Postal Code: ${addressWithType.postalCode}
-Country: ${addressWithType.country}
-${addressWithType.contactName ? `Contact: ${addressWithType.contactName}` : ''}
-${addressWithType.contactPhone ? `Phone: ${addressWithType.contactPhone}` : ''}
-        `.trim();
-=======
-        // Determine if this is an origin or destination address based on current field
-        // If we have a selectedCustomer, this is definitely a destination address
-        if (currentField === 'destination' || showCustomerSearch || selectedCustomer) {
-            // This is a destination address
-            setShipmentData(prev => ({
-                ...prev,
-                toAddress: {
-                    company: completeAddress.company,
-                    street: completeAddress.street,
-                    street2: completeAddress.street2 || '',
-                    city: completeAddress.city,
-                    state: completeAddress.state,
-                    postalCode: completeAddress.postalCode,
-                    country: completeAddress.country,
-                    contactName: completeAddress.contactName || '',
-                    contactPhone: completeAddress.contactPhone || '',
-                    contactEmail: completeAddress.contactEmail || '',
-                    specialInstructions: completeAddress.specialInstructions || 'none'
-                }
-            }));
-
-            // Format the complete address with clear structure
-            const formattedAddress = `
 Company: ${completeAddress.company}
 Street: ${completeAddress.street}${completeAddress.street2 ? `, ${completeAddress.street2}` : ''}
 City: ${completeAddress.city}
@@ -541,250 +501,12 @@
 Country: ${completeAddress.country}
 ${completeAddress.contactName ? `Contact: ${completeAddress.contactName}` : ''}
 ${completeAddress.contactPhone ? `Phone: ${completeAddress.contactPhone}` : ''}
-            `.trim();
->>>>>>> bed80203
-
-            // Send the user selection message to the parent with full address details
-            const userText = `I'll use this delivery address:\n\n${formattedAddress}`;
-            onSend(userText);
-
-            // Create message objects for our local state
-            const userMessage = {
-                id: Date.now(),
-                text: userText,
-                sender: 'user'
-            };
-
-            const confirmationMessage = {
-                id: Date.now() + 1,
-                text: `Perfect! I've got your complete destination address. Now, let's move on to package details.`,
-                sender: 'assistant'
-            };
-
-<<<<<<< HEAD
-        // Move to destination selection
-        const followUpMessage = {
-            id: Date.now() + 2,
-            text: "Now, let's find the destination. Please search for a customer to deliver to.",
-            sender: 'assistant'
-        };
-
-        // Update our local messages with all three new messages
-        setLocalMessages(prevMessages => [
-            ...prevMessages,
-            userMessage,
-            confirmationMessage,
-            followUpMessage
-        ]);
-
-        // Hide address suggestions and show customer search
-        setShowAddressSuggestions(false);
-        setShowCustomerSearch(true);
-        setCurrentField('shipto');
-        fetchCustomers();
-        setMessage('');
-=======
-            const packageDetailsMessage = {
-                id: Date.now() + 2,
-                text: "What's the weight of your package in pounds?",
-                sender: 'assistant'
-            };
-
-            // Update our local messages with all three new messages
-            setLocalMessages([
-                ...localMessages,
-                userMessage,
-                confirmationMessage,
-                packageDetailsMessage
-            ]);
-
-            // Move to package details
-            setCurrentField('packageWeight');
-            setShowAddressSuggestions(false);
-            setShowCustomerSearch(false);
-        } else {
-            // This is an origin address
-            setShipmentData(prev => ({
-                ...prev,
-                fromAddress: {
-                    company: completeAddress.company,
-                    street: completeAddress.street,
-                    street2: completeAddress.street2 || '',
-                    city: completeAddress.city,
-                    state: completeAddress.state,
-                    postalCode: completeAddress.postalCode,
-                    country: completeAddress.country,
-                    contactName: completeAddress.contactName || '',
-                    contactPhone: completeAddress.contactPhone || '',
-                    contactEmail: completeAddress.contactEmail || '',
-                    specialInstructions: completeAddress.specialInstructions || 'none'
-                }
-            }));
-
-            // Format the complete address with clear structure
-            const formattedAddress = `
-Company: ${completeAddress.company}
-Street: ${completeAddress.street}${completeAddress.street2 ? `, ${completeAddress.street2}` : ''}
-City: ${completeAddress.city}
-State/Province: ${completeAddress.state}
-Postal Code: ${completeAddress.postalCode}
-Country: ${completeAddress.country}
-${completeAddress.contactName ? `Contact: ${completeAddress.contactName}` : ''}
-${completeAddress.contactPhone ? `Phone: ${completeAddress.contactPhone}` : ''}
-            `.trim();
-
-            // Send the user selection message to the parent with full address details
-            const userText = `I'll use this pickup address:\n\n${formattedAddress}`;
-            onSend(userText);
-
-            // Create message objects for our local state
-            const userMessage = {
-                id: Date.now(),
-                text: userText,
-                sender: 'user'
-            };
-
-            const confirmationMessage = {
-                id: Date.now() + 1,
-                text: `Perfect! I've got your complete origin address. Now, let's find the destination. Please search for a customer to deliver to.`,
-                sender: 'assistant'
-            };
-
-            // Update our local messages with all three new messages
-            setLocalMessages([
-                ...localMessages,
-                userMessage,
-                confirmationMessage
-            ]);
-
-            // Hide address suggestions and show customer search
-            setShowAddressSuggestions(false);
-            setShowCustomerSearch(true);
-            setCurrentField('destination');
-
-            // Fetch customers for search
-            fetchCustomers();
-        }
-
-        setMessage(''); // Clear input field
->>>>>>> bed80203
-    };
-
-    // Handle shipping to address selection
-    const handleShipToAddress = (address) => {
-        console.log('Selected destination address:', address);
-
-        // Check if the address is complete
-        const isAddressComplete = address.street &&
-            address.city &&
-            address.state &&
-            (address.zip || address.postalCode); // Check for either zip or postalCode
-
-        console.log('Address completeness check:', {
-            hasStreet: !!address.street,
-            hasCity: !!address.city,
-            hasState: !!address.state,
-            hasZip: !!address.zip,
-            hasPostalCode: !!address.postalCode,
-            isComplete: isAddressComplete
-        });
-
-        // Ensure we have a complete address with all fields
-        const completeAddress = {
-            ...address,
-            company: selectedCustomer?.name || address.company, // Use customer name as company
-            country: address.country || 'US',
-            postalCode: address.zip || address.postalCode, // Use either zip or postalCode
-            street2: address.street2 || '', // Include street2 if present
-            attention: address.attention || '' // Include attention if present
-        };
-
-        // Handle incomplete address differently
-        if (!isAddressComplete) {
-            // Format what we have of the address
-            const addressSummary = `
-Company: ${completeAddress.company || 'N/A'}
-${completeAddress.street ? `Street: ${completeAddress.street}` : ''}
-${completeAddress.street2 ? `Street 2: ${completeAddress.street2}` : ''}
-${completeAddress.city ? `City: ${completeAddress.city}` : ''}
-${completeAddress.state ? `State/Province: ${completeAddress.state}` : ''}
-${completeAddress.postalCode ? `Postal Code: ${completeAddress.postalCode}` : ''}
-Country: ${completeAddress.country}
-${completeAddress.attention ? `Attention: ${completeAddress.attention}` : ''}
-            `.trim();
-
-            // First send the user selection message to the parent with full address details
-            const userText = `I'll use this address:\n\n${addressSummary}`;
-            onSend(userText);
-
-            // Create message objects for our local state
-            const userMessage = {
-                id: Date.now(),
-                text: userText,
-                sender: 'user'
-            };
-
-            const incompleteAddressMessage = {
-                id: Date.now() + 1,
-                text: `I see you've selected an address for ${completeAddress.company}, but I need a complete address. What's the street address?`,
-                sender: 'assistant'
-            };
-
-            // Update our local messages
-            setLocalMessages([
-                ...localMessages,
-                userMessage,
-                incompleteAddressMessage
-            ]);
-
-            // Set the current field to collect street address
-            setCurrentField('shipto');
-            setShowAddressSuggestions(false);
-            setMessage('');
-            return;
-        }
-
-        // Add the address type to the address object
-        const addressWithType = {
-            ...completeAddress,
-            type: 'destination'
-        };
-
-        // Update the toAddress in shipment data
-        setShipmentData(prev => ({
-            ...prev,
-            toAddress: {
-                company: addressWithType.company,
-                street: addressWithType.street,
-                street2: addressWithType.street2 || '',
-                city: addressWithType.city,
-                state: addressWithType.state,
-                postalCode: addressWithType.postalCode,
-                country: addressWithType.country,
-                contactName: addressWithType.attention || '', // Use attention as contact name
-                contactPhone: addressWithType.contactPhone || '',
-                contactEmail: addressWithType.contactEmail || '',
-                specialInstructions: addressWithType.specialInstructions || 'none'
-            }
-        }));
-
-        // Format the complete address with clear structure
-        const formattedAddress = `
-${addressWithType.company}
-Street: ${addressWithType.street}${addressWithType.street2 ? `, ${addressWithType.street2}` : ''}
-City: ${addressWithType.city}
-State/Province: ${addressWithType.state}
-Postal Code: ${addressWithType.postalCode}
-Country: ${addressWithType.country}
-${addressWithType.attention ? `Attention: ${addressWithType.attention}` : ''}
-${addressWithType.specialInstructions ? `Special Instructions: ${addressWithType.specialInstructions}` : ''}
         `.trim();
 
         // Send the user selection message to the parent with full address details
         const userText = `I'll use this delivery address:\n\n${formattedAddress}`;
         onSend(userText);
 
-<<<<<<< HEAD
         // Create message objects for our local state
         const userMessage = {
             id: Date.now(),
@@ -794,34 +516,62 @@
 
         const confirmationMessage = {
             id: Date.now() + 1,
-            text: `Perfect! I've got the complete delivery address:\n\n${formattedAddress}`,
+            text: `Perfect! I've got your complete destination address. Now, let's move on to package details.`,
             sender: 'assistant'
         };
-=======
-            // Analyze message for sentiment and greetings
-            const analysis = analyzeText(msg);
-
-            // If it's a greeting, acknowledge it but continue with the current context
-            if (analysis.isGreeting) {
-                const greetingResponse = getResponseForAnalysis(analysis);
-
-                // If we're in the middle of a conversation, add context to the greeting
-                if (currentField !== 'intro') {
-                    const stateDescription = getCurrentStateDescription();
-                    const continuationPrompt = getNextPrompt();
-                    const combinedResponse = `${greetingResponse} ${stateDescription} ${continuationPrompt}`;
-                    addAssistantMessage(combinedResponse);
-                } else {
-                    // If this is the start of the conversation, just use the greeting
-                    addAssistantMessage(greetingResponse);
-                }
-
+
+        const followUpMessage = {
+            id: Date.now() + 2,
+            text: "Now, let's find the destination. Please search for a customer to deliver to.",
+            sender: 'assistant'
+        };
+
+        // Update our local messages with all three new messages
+        setLocalMessages([
+            ...localMessages,
+            userMessage,
+            confirmationMessage,
+            followUpMessage
+        ]);
+
+        // Hide address suggestions and show customer search
+        setShowAddressSuggestions(false);
+        setShowCustomerSearch(true);
+        setCurrentField('destination');
+
+        // Fetch customers for search
+        fetchCustomers();
+
+        setMessage(''); // Clear input field
+    };
+
+    // Enhanced message processing with better NLP
+    const processUserMessage = async (message) => {
+        const msg = message.toLowerCase();
+
+        // Add to conversation history
+        setConversationContext(prev => ({
+            ...prev,
+            lastQuestion: currentField
+        }));
+
+        // Show typing indicator
+        setIsTyping(true);
+
+        try {
+            // Simulate AI thinking time
+            await new Promise(resolve => setTimeout(resolve, 800));
+
+            // Handle greetings with context awareness
+            if (isGreeting(msg)) {
+                const greetingResponse = generateGreetingResponse();
+                addAssistantMessage(greetingResponse);
                 setIsTyping(false);
                 return;
             }
 
             // If this is the first response about what's being shipped
-            if (currentField === 'intro' && !analysis.isGreeting) {
+            if (currentField === 'intro' && !msg.includes('hello') && !msg.includes('hi')) {
                 setShipmentData(prev => ({
                     ...prev,
                     items: [
@@ -831,47 +581,21 @@
                         }
                     ]
                 }));
->>>>>>> bed80203
-
-        // Move to package details
-        const followUpMessage = {
-            id: Date.now() + 2,
-            text: "Great! Now let's get the package details. What's the weight of your package in pounds?",
-            sender: 'assistant'
-        };
-
-<<<<<<< HEAD
-        // Update our local messages with all three new messages
-        setLocalMessages(prevMessages => [
-            ...prevMessages,
-            userMessage,
-            confirmationMessage,
-            followUpMessage
-        ]);
-
-        // Hide address suggestions and move to package details
-        setShowAddressSuggestions(false);
-        setCurrentField('packages');
-        setMessage('');
-    };
-
-    // Handle address selection based on current field
-    const handleAddressSelect = (address) => {
-        if (currentField === 'shipfrom') {
-            handleShipFromAddress(address);
-        } else if (currentField === 'shipto') {
-            handleShipToAddress(address);
-        }
-    };
-=======
+
+                // Store shipment type in context
+                setConversationContext(prev => ({
+                    ...prev,
+                    shipmentType: message
+                }));
+
                 // Show address suggestions immediately when we know what's being shipped
                 if (companyAddresses && companyAddresses.length > 0) {
                     setShowAddressSuggestions(true);
                     setShowCustomerSearch(false);
-                    const response = `Great! I'll help you ship ${message}. I see you have some saved addresses. Would you like to use one of these for the pickup location?`;
+                    const response = "Great! I'll help you ship " + message + ". I see you have some saved addresses. Would you like to use one of these for the pickup location?";
                     addAssistantMessage(response);
                 } else {
-                    const response = `Great! I'll help you ship ${message}. What company or person is sending this?`;
+                    const response = "Great! I'll help you ship " + message + ". What company or person is sending this?";
                     addAssistantMessage(response);
                     setCurrentField('fromCompany');
                 }
@@ -880,87 +604,49 @@
             }
 
             // Handle destination input
-            if (currentField === 'destination' || msg.includes('customer') || showAddressSuggestions) {
+            if (currentField === 'destination' || msg.includes('customer')) {
                 // Hide address suggestions and show customer search
                 setShowAddressSuggestions(false);
                 setShowCustomerSearch(true);
 
-                // Update shipment data with destination company if provided
-                if (message && !msg.includes('customer')) {
-                    setShipmentData(prev => ({
-                        ...prev,
-                        toAddress: {
-                            ...prev.toAddress,
-                            company: message
-                        }
-                    }));
-                }
->>>>>>> bed80203
-
-    // Handle customer selection
-    const handleCustomerSelect = (customer) => {
-        setSelectedCustomer(customer);
-
-        // Get all addresses for the customer
-        const customerAddresses = customer.addresses || [];
-        setCustomerAddresses(customerAddresses);
-
-        // Update shipment data with destination company
-        setShipmentData(prev => ({
-            ...prev,
-            toAddress: {
-                ...prev.toAddress,
-                company: customer.name,
-                contactName: customer.contacts?.[0]?.name || '',
-                contactPhone: customer.contacts?.[0]?.phone || '',
-                contactEmail: customer.contacts?.[0]?.email || ''
-            }
-        }));
-
-        // Update all states in a single batch to prevent race conditions
-        const updates = () => {
-            // First set the current field
-            setCurrentField('shipto');
-
-            // Then update UI states
-            setShowCustomerSearch(false);
-            setShowAddressSuggestions(true);
-        };
-
-        // Execute updates
-        updates();
-
-        // Add a message to confirm customer selection and prompt for address selection
-        const userMessage = {
-            id: Date.now(),
-            text: `Selected customer: ${customer.name}`,
-            sender: 'user'
-        };
-
-        const assistantMessage = {
-            id: Date.now() + 1,
-            text: `Great! I see ${customer.name} has ${customerAddresses.length} saved address${customerAddresses.length === 1 ? '' : 'es'}. Please select the specific delivery address from the options below.`,
-            sender: 'assistant'
-        };
-
-        setLocalMessages(prevMessages => [...prevMessages, userMessage, assistantMessage]);
-    };
-
-    // Get current state description
-    const getCurrentStateDescription = () => {
-        switch (currentField) {
-            case 'intro':
-                return "We're just starting to create your shipment.";
-            case 'shipfrom':
-                return "We're collecting information about the pickup address.";
-            case 'shipto':
-                return "We're collecting information about the delivery address.";
-            case 'packages':
-                return "We're collecting information about your package.";
-            case 'complete':
-                return "We've collected all the necessary information for your shipment.";
-            default:
-                return "We're setting up your shipment.";
+                // Update shipment data with destination company
+                setShipmentData(prev => ({
+                    ...prev,
+                    toAddress: {
+                        ...prev.toAddress,
+                        company: message
+                    }
+                }));
+
+                // Fetch and show customer list
+                await fetchCustomers();
+                addAssistantMessage("Please search and select a customer from the list.");
+                setIsTyping(false);
+                return;
+            }
+
+            // Handle manual destination address input if no customer is selected
+            if (currentField === 'toCompany') {
+                setShipmentData(prev => ({
+                    ...prev,
+                    toAddress: {
+                        ...prev.toAddress,
+                        company: message
+                    }
+                }));
+                setCurrentField('toStreet');
+                addAssistantMessage("What's the street address for delivery?");
+                setIsTyping(false);
+                return;
+            }
+
+            // Rest of the existing message processing logic...
+
+        } catch (error) {
+            console.error('Error processing message:', error);
+            addAssistantMessage("I apologize, but I encountered an error processing your request. Please try again.");
+        } finally {
+            setIsTyping(false);
         }
     };
 
